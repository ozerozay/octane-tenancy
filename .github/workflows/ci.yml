--- conflicted
+++ resolved
@@ -5,14 +5,8 @@
 
 on:
   push:
-<<<<<<< HEAD
   pull_request:
     branches: [ master ]
-=======
-    branches: [ 3.x ]
-  pull_request:
-    branches: [ 3.x ]
->>>>>>> d4a99011
 
 jobs:
   tests:
@@ -21,109 +15,6 @@
 
     strategy:
       matrix:
-<<<<<<< HEAD
-        laravel: ['^9.0']
-
-    steps:
-      - name: Checkout
-        uses: actions/checkout@v2
-
-      - name: Install Composer dependencies
-        run: |
-          composer require "laravel/framework:${{ matrix.laravel }}" --no-interaction --no-update
-          composer update --prefer-dist --no-interaction
-      - name: Run tests
-        run: ./vendor/bin/pest
-        env:
-          DB_PASSWORD: password
-          DB_USERNAME: root
-          DB_DATABASE: main
-          TENANCY_TEST_MYSQL_HOST: mysql
-          TENANCY_TEST_PGSQL_HOST: postgres
-          TENANCY_TEST_REDIS_HOST: redis
-          TENANCY_TEST_SQLSRV_HOST: mssql
-
-      - name: Upload coverage to Codecov
-        uses: codecov/codecov-action@v2
-        with:
-          token: 24382d15-84e7-4a55-bea4-c4df96a24a9b
-
-    services:
-      postgres:
-        image: postgres:latest
-        env:
-          POSTGRES_PASSWORD: password
-          POSTGRES_USER: root
-          POSTGRES_DB: main
-        ports:
-          - 5432/tcp
-        options: --health-cmd pg_isready --health-interval 10s --health-timeout 5s --health-retries 3
-
-      mysql:
-        image: mysql:5.7
-        env:
-          MYSQL_ALLOW_EMPTY_PASSWORD: false
-          MYSQL_ROOT_PASSWORD: password
-          MYSQL_DATABASE: main
-        ports:
-          - 3306/tcp
-        options: --health-cmd="mysqladmin ping" --health-interval=10s --health-timeout=5s --health-retries=3
-
-      mysql2:
-        image: mysql:5.7
-        env:
-          MYSQL_ALLOW_EMPTY_PASSWORD: false
-          MYSQL_ROOT_PASSWORD: password
-          MYSQL_DATABASE: main
-        ports:
-          - 3306/tcp
-        options: --health-cmd="mysqladmin ping" --health-interval=10s --health-timeout=5s --health-retries=3
-
-      mssql:
-        image: mcr.microsoft.com/mssql/server:2019-latest
-        ports:
-          - 1433/tcp
-        env:
-          ACCEPT_EULA: Y
-          SA_PASSWORD: P@ssword
-        options: --health-cmd "echo quit | /opt/mssql-tools/bin/sqlcmd -S 127.0.0.1 -l 1 -U sa -P P@ssword"
-
-      redis:
-        image: redis
-        ports:
-          - 6379/tcp
-        options: --health-cmd="redis-cli ping" --health-interval=10s --health-timeout=5s --health-retries=3
-
-  php-cs-fixer:
-    name: Code style (php-cs-fixer)
-    runs-on: ubuntu-latest
-    steps:
-      - uses: actions/checkout@v2
-      - name: Install php-cs-fixer
-        run: composer global require friendsofphp/php-cs-fixer
-      - name: Run php-cs-fixer
-        run: $HOME/.composer/vendor/bin/php-cs-fixer fix --config=.php-cs-fixer.php
-      - name: Commit changes from php-cs-fixer
-        uses: EndBug/add-and-commit@v5
-        with:
-          author_name: "PHP CS Fixer"
-          author_email: "phpcsfixer@example.com"
-          message: Fix code style (php-cs-fixer)
-
-  phpstan:
-    name: Static analysis (PHPStan)
-    runs-on: ubuntu-latest
-    steps:
-      - name: Setup PHP
-        uses: shivammathur/setup-php@v2
-        with:
-          php-version: '8.2'
-      - uses: actions/checkout@v2
-      - name: Install composer dependencies
-        run: composer install
-      - name: Run phpstan
-        run: vendor/bin/phpstan analyse
-=======
         include:
         - laravel: 9
           php: "8.0"
@@ -137,5 +28,4 @@
     - name: Install dependencies
       run: docker-compose exec -T test composer require --no-interaction "laravel/framework:^${{ matrix.laravel }}.0"
     - name: Run tests
-      run: ./test
->>>>>>> d4a99011
+      run: ./test