--- conflicted
+++ resolved
@@ -16,15 +16,8 @@
     strategy:
       matrix:
         include:
-<<<<<<< HEAD
         - laravel: "^10.0"
           php: "8.2"
-=======
-        - laravel: 9
-          php: "8.0"
-        - laravel: 10
-          php: "8.1"
->>>>>>> 128ff128
 
     steps:
       - name: Checkout
