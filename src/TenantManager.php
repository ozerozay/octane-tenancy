<?php

namespace Stancl\Tenancy;

use Stancl\Tenancy\Interfaces\StorageDriver;
use Stancl\Tenancy\Traits\BootstrapsTenancy;
use Illuminate\Contracts\Foundation\Application;
use Stancl\Tenancy\Exceptions\CannotChangeUuidOrDomainException;

final class TenantManager
{
    use BootstrapsTenancy;

    /**
     * The application instance.
     *
     * @var Application
     */
    protected $app;

    /**
     * Storage driver for tenant metadata.
     *
     * @var StorageDriver
     */
    public $storage;

    /**
     * Database manager.
     *
     * @var DatabaseManager
     */
    public $database;

    /**
     * Current tenant.
     *
     * @var array
     */
    public $tenant = [];

    public function __construct(Application $app, StorageDriver $storage, DatabaseManager $database)
    {
        $this->app = $app;
        $this->storage = $storage;
        $this->database = $database;
    }

    public function init(string $domain = null): array
    {
        $this->setTenant($this->identify($domain));
        $this->bootstrap();

        return $this->tenant;
    }

    public function identify(string $domain = null): array
    {
        $domain = $domain ?: $this->currentDomain();

        if (! $domain) {
            throw new \Exception('No domain supplied nor detected.');
        }

        $tenant = $this->storage->identifyTenant($domain);

        if (! $tenant || ! \array_key_exists('uuid', $tenant) || ! $tenant['uuid']) {
            throw new \Exception("Tenant could not be identified on domain {$domain}.");
        }

        return $tenant;
    }

    /**
     * Create a tenant.
     *
     * @param string $domain
     * @param array $data
     * @return array
     */
    public function create(string $domain = null, array $data = []): array
    {
        $domain = $domain ?: $this->currentDomain();

        if ($id = $this->storage->getTenantIdByDomain($domain)) {
            throw new \Exception("Domain $domain is already occupied by tenant $id.");
        }

        $tenant = $this->storage->createTenant($domain, (string) \Webpatser\Uuid\Uuid::generate(1, $domain));
        if ($this->useJson()) {
            $tenant = $this->jsonDecodeArrayValues($tenant);
        }

        if ($data) {
            $this->put($data, null, $tenant['uuid']);

            $tenant = \array_merge($tenant, $data);
        }

        $this->database->create($this->getDatabaseName($tenant));

        return $tenant;
    }

    public function delete(string $uuid): bool
    {
        return $this->storage->deleteTenant($uuid);
    }

    /**
     * Return an array with information about a tenant based on his uuid.
     *
     * @param string $uuid
     * @param array|string $fields
     * @return array
     */
    public function getTenantById(string $uuid, $fields = [])
    {
        $fields = (array) $fields;

        $tenant = $this->storage->getTenantById($uuid, $fields);
        if ($this->useJson()) {
            $tenant = $this->jsonDecodeArrayValues($tenant);
        }

        return $tenant;
    }

    /**
     * Alias for getTenantById().
     *
     * @param string $uuid
     * @param array|string $fields
     * @return array
     */
    public function find(string $uuid, $fields = [])
    {
        return $this->getTenantById($uuid, $fields);
    }

    /**
     * Get tenant uuid based on the domain that belongs to him.
     *
     * @param string $domain
     * @return string|null
     */
    public function getTenantIdByDomain(string $domain = null): ?string
    {
        $domain = $domain ?: $this->currentDomain();

        return $this->storage->getTenantIdByDomain($domain);
    }

    /**
     * Alias for getTenantIdByDomain().
     *
     * @param string $domain
     * @return string|null
     */
    public function getIdByDomain(string $domain = null)
    {
        return $this->getTenantIdByDomain($domain);
    }

    /**
     * Get tenant information based on his domain.
     *
     * @param string $domain
     * @param mixed $fields
     * @return array
     */
    public function findByDomain(string $domain = null, $fields = [])
    {
        $domain = $domain ? : $this->currentDomain();

        $uuid = $this->getIdByDomain($domain);

        if (\is_null($uuid)) {
            throw new \Exception("Tenant with domain $domain could not be identified.");
        }

        return $this->find($uuid, $fields);
    }

    public static function currentDomain(): ?string
    {
        return request()->getHost() ?? null;
    }

    public function getDatabaseName($tenant = []): string
    {
        $tenant = $tenant ?: $this->tenant;

        if ($key = $this->app['config']['tenancy.database_name_key']) {
            if (isset($tenant[$key])) {
                return $tenant[$key];
            }
        }

        return $this->app['config']['tenancy.database.prefix'] . $tenant['uuid'] . $this->app['config']['tenancy.database.suffix'];
    }

    /**
     * Set the tenant property to a JSON decoded version of the tenant's data obtained from storage.
     *
     * @param array $tenant
     * @return array
     */
    public function setTenant(array $tenant): array
    {
        if ($this->useJson()) {
            $tenant = $this->jsonDecodeArrayValues($tenant);
        }

        $this->tenant = $tenant;

        return $tenant;
    }

    /**
     * Reconnects to the default database.
     * @todo More descriptive name?
     *
     * @return void
     */
    public function disconnectDatabase()
    {
        $this->database->disconnect();
    }

    /**
     * Get all tenants.
     *
     * @param array|string $uuids
     * @return \Illuminate\Support\Collection
     */
    public function all($uuids = [])
    {
        $uuids = (array) $uuids;
        $tenants = $this->storage->getAllTenants($uuids);

        if ($this->useJson()) {
            $tenants = \array_map(function ($tenant_array) {
                return $this->jsonDecodeArrayValues($tenant_array);
            }, $tenants);
        }

        return collect($tenants);
    }

    /**
     * Initialize tenancy based on tenant uuid.
     *
     * @param string $uuid
     * @return array
     */
    public function initById(string $uuid): array
    {
        $this->setTenant($this->storage->getTenantById($uuid));
        $this->bootstrap();

        return $this->tenant;
    }

    /**
     * Get a value from the storage for a tenant.
     *
     * @param string|array $key
     * @param string $uuid
     * @return mixed
     */
    public function get($key, string $uuid = null)
    {
        $uuid = $uuid ?: $this->tenant['uuid'];

<<<<<<< HEAD
        if (array_key_exists('uuid', $this->tenant) && $uuid === $this->tenant['uuid'] &&
            ! is_array($key) && array_key_exists($key, $this->tenant)) {
=======
        if (\array_key_exists('uuid', $this->tenant) && $uuid === $this->tenant['uuid'] &&
            \array_key_exists($key, $this->tenant) && ! \is_array($key)) {
>>>>>>> 84890cdd
            return $this->tenant[$key];
        }

        if (\is_array($key)) {
            return $this->jsonDecodeArrayValues($this->storage->getMany($uuid, $key));
        }

        return \json_decode($this->storage->get($uuid, $key), true);
    }

    /**
     * Puts a value into the storage for a tenant.
     *
     * @param string|array $key
     * @param mixed $value
     * @param string uuid
     * @return mixed
     */
    public function put($key, $value = null, string $uuid = null)
    {
        if (\in_array($key, ['uuid', 'domain'], true) || (
            \is_array($key) && (
                \in_array('uuid', \array_keys($key), true) ||
                \in_array('domain', \array_keys($key), true)
            )
        )) {
            throw new CannotChangeUuidOrDomainException;
        }

        if (\is_null($uuid)) {
            if (! isset($this->tenant['uuid'])) {
                throw new \Exception('No UUID supplied (and no tenant is currently identified).');
            }

            $uuid = $this->tenant['uuid'];

            // If $uuid is the uuid of the current tenant, put
            // the value into the $this->tenant array as well.
            $target = &$this->tenant;
        } else {
            $target = []; // black hole
        }

        if (! \is_null($value)) {
            return $target[$key] = \json_decode($this->storage->put($uuid, $key, \json_encode($value)), true);
        }

        if (! \is_array($key)) {
            throw new \Exception("No value supplied for key $key.");
        }

        foreach ($key as $k => $v) {
            $target[$k] = $v;
            $key[$k] = \json_encode($v);
        }

        return $this->jsonDecodeArrayValues($this->storage->putMany($uuid, $key));
    }

    /**
     * Alias for put().
     *
     * @param string|array $key
     * @param mixed $value
     * @param string $uuid
     * @return mixed
     */
    public function set($key, $value = null, string $uuid = null)
    {
        return $this->put($key, $value, $uuid);
    }

    protected function jsonDecodeArrayValues(array $array)
    {
        \array_walk($array, function (&$value, $key) {
            $value = \json_decode($value, true);
        });

        return $array;
    }

    public function useJson()
    {
        if (\property_exists($this->storage, 'useJson') && $this->storage->useJson === false) {
            return false;
        }

        return true;
    }

    /**
     * Return the identified tenant's attribute(s).
     *
     * @param string $attribute
     * @return mixed
     */
    public function __invoke($attribute)
    {
        if (\is_null($attribute)) {
            return $this->tenant;
        }

        return $this->get((string) $attribute);
    }
}<|MERGE_RESOLUTION|>--- conflicted
+++ resolved
@@ -273,13 +273,8 @@
     {
         $uuid = $uuid ?: $this->tenant['uuid'];
 
-<<<<<<< HEAD
-        if (array_key_exists('uuid', $this->tenant) && $uuid === $this->tenant['uuid'] &&
-            ! is_array($key) && array_key_exists($key, $this->tenant)) {
-=======
         if (\array_key_exists('uuid', $this->tenant) && $uuid === $this->tenant['uuid'] &&
-            \array_key_exists($key, $this->tenant) && ! \is_array($key)) {
->>>>>>> 84890cdd
+            ! \is_array($key) && \array_key_exists($key, $this->tenant)) {
             return $this->tenant[$key];
         }
 
