--- conflicted
+++ resolved
@@ -33,14 +33,8 @@
     public $incrementing = false;
 
     protected $table = 'tenant_user_impersonation_tokens';
-<<<<<<< HEAD
-
-    protected $dates = [
-        'created_at',
-=======
     protected $casts = [
         'created_at' => 'datetime',
->>>>>>> d4a99011
     ];
 
     public static function booted(): void
