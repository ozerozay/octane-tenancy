<?php

declare(strict_types=1);

namespace Stancl\Tenancy;

use Illuminate\Foundation\Application;

// todo rethink integration events

/**
 * @internal Class is subject to breaking changes in minor and patch versions.
 */
class TenantManagerv2
{
    /**
     * The current tenant.
     *
     * @var Tenant
     */
    public $tenant;

    /** @var Application */
    private $app;

    /** @var Contracts\StorageDriver */
    private $storage;

    // todo event "listeners" instead of "callbacks"
    /** @var callable[][] */
    public $callbacks = [];

    public function __construct(Application $app, Contracts\StorageDriver $storage)
    {
        $this->app = $app;
        $this->storage = $storage;
    }

    public function addTenant(Tenant $tenant): self
    {
        $this->storage->addTenant($tenant);

        return $this;
    }

    public function updateTenant(Tenant $tenant): self
    {
        $this->storage->updateTenant($tenant);

        return $this;
    }

    public function initializeTenancy(Tenant $tenant): self
    {
        $this->bootstrapTenancy($tenant);
        $this->setTenant($tenant);

        return $this;
    }

    public function bootstrapTenancy(Tenant $tenant): self
    {
        $prevented = $this->event('bootstrapping');

        foreach ($this->tenancyBootstrappers($prevented) as $bootstrapper) {
            $this->app[$bootstrapper]->start($tenant);
        }

        $this->event('bootstrapped');

        return $this;
    }

    public function endTenancy(): self
    {
        $prevented = $this->event('ending');

        foreach ($this->tenancyBootstrappers($prevented) as $bootstrapper) {
            $this->app[$bootstrapper]->end();
        }

        $this->event('ended');

        return $this;
    }

    public function setTenant(Tenant $tenant): self
    {
        $this->app->instance(Contracts\Tenant::class, $tenant);

        return $this;
    }

    /**
     * Return a list of TenancyBoostrappers.
     *
     * @param string[] $except
     * @return Contracts\TenancyBootstrapper[]
     */
    public function tenancyBootstrappers($except = []): array
    {
        return array_key_diff(config('tenancy.bootstrappers'), $except);
    }

    /**
<<<<<<< HEAD
     * Add event callback.
=======
     * TODO.
>>>>>>> 2ec9afcb
     *
     * @param string $name
     * @param callable $callback
     * @return self
     */
    public function eventCallback(string $name, callable $callback): self
    {
        isset($this->eventCallbacks[$name]) || $this->eventCallbacks[$name] = [];
        $this->eventCallbacks[$name][] = $callback;

        return $this;
    }

    /**
<<<<<<< HEAD
     * Execute event callbacks.
=======
     * TODO.
>>>>>>> 2ec9afcb
     *
     * @param string $name
     * @return string[]
     */
    protected function event(string $name): array
    {
        return array_reduce($this->eventCalbacks[$name] ?? [], function ($prevented, $callback) {
            $prevented = array_merge($prevented, $callback($this) ?? []);

            return $prevented;
        }, []);
    }
}<|MERGE_RESOLUTION|>--- conflicted
+++ resolved
@@ -103,11 +103,7 @@
     }
 
     /**
-<<<<<<< HEAD
      * Add event callback.
-=======
-     * TODO.
->>>>>>> 2ec9afcb
      *
      * @param string $name
      * @param callable $callback
@@ -122,11 +118,7 @@
     }
 
     /**
-<<<<<<< HEAD
      * Execute event callbacks.
-=======
-     * TODO.
->>>>>>> 2ec9afcb
      *
      * @param string $name
      * @return string[]
