--- conflicted
+++ resolved
@@ -129,7 +129,6 @@
     {
         $tenant = $tenant ?? $this->tenant();
 
-<<<<<<< HEAD
         $result = [];
         $values = $this->redis->hmget("tenants:{$tenant->id}", $keys);
         foreach ($keys as $i => $key) {
@@ -137,9 +136,6 @@
         }
 
         return $result;
-=======
-        return $this->redis->hmget("tenants:{$tenant->id}", $keys);
->>>>>>> 311df11d
     }
 
     public function put(string $key, $value, Tenant $tenant = null)
