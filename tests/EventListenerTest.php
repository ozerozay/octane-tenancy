<?php

declare(strict_types=1);

use Illuminate\Events\CallQueuedListener;
use Illuminate\Support\Facades\Event;
use Illuminate\Support\Facades\Queue;
use Stancl\JobPipeline\JobPipeline;
use Stancl\Tenancy\Bootstrappers\DatabaseTenancyBootstrapper;
use Stancl\Tenancy\Bootstrappers\RedisTenancyBootstrapper;
use Stancl\Tenancy\Events\BootstrappingTenancy;
use Stancl\Tenancy\Events\CreatingDatabase;
use Stancl\Tenancy\Events\CreatingTenant;
use Stancl\Tenancy\Events\TenancyInitialized;
use Stancl\Tenancy\Events\TenantCreated;
use Stancl\Tenancy\Events\UpdatingDomain;
use Stancl\Tenancy\Jobs\CreateDatabase;
use Stancl\Tenancy\Jobs\MigrateDatabase;
use Stancl\Tenancy\Listeners\BootstrapTenancy;
use Stancl\Tenancy\Listeners\QueueableListener;
use Stancl\Tenancy\Tests\Etc\Tenant;

test('listeners can be synchronous', function () {
    Queue::fake();
    Event::listen(TenantCreated::class, FooListener::class);

    Tenant::create();

    Queue::assertNothingPushed();

    expect(app('foo'))->toBe('bar');
});

test('listeners can be queued by setting a static property', function () {
    Queue::fake();

    Event::listen(TenantCreated::class, FooListener::class);
    FooListener::$shouldQueue = true;

    Tenant::create();

    Queue::assertPushed(CallQueuedListener::class, function (CallQueuedListener $job) {
        return $job->class === FooListener::class;
    });

    expect(app()->bound('foo'))->toBeFalse();
});

test('ing events can be used to cancel tenant model actions', function () {
    Event::listen(CreatingTenant::class, function () {
        return false;
    });

    expect(Tenant::create()->exists)->toBe(false);
    expect(Tenant::count())->toBe(0);
});

test('ing events can be used to cancel domain model actions', function () {
    $tenant = Tenant::create();

<<<<<<< HEAD
    Event::listen(UpdatingDomain::class, function () {
        return false;
    });

    $domain = $tenant->domains()->create([
        'domain' => 'acme',
    ]);

    $domain->update([
        'domain' => 'foo',
    ]);

    expect($domain->refresh()->domain)->toBe('acme');
});

test('ing events can be used to cancel db creation', function () {
    Event::listen(CreatingDatabase::class, function (CreatingDatabase $event) {
        $event->tenant->setInternal('create_database', false);
    });

    $tenant = Tenant::create();
    dispatch_now(new CreateDatabase($tenant));

    pest()->assertFalse($tenant->database()->manager()->databaseExists(
        $tenant->database()->getName()
    ));
});

test('ing events can be used to cancel tenancy bootstrapping', function () {
    config(['tenancy.bootstrappers' => [
        DatabaseTenancyBootstrapper::class,
        RedisTenancyBootstrapper::class,
    ]]);

    Event::listen(
        TenantCreated::class,
        JobPipeline::make([CreateDatabase::class])->send(function (TenantCreated $event) {
            return $event->tenant;
        })->toListener()
    );

    Event::listen(TenancyInitialized::class, BootstrapTenancy::class);

    Event::listen(BootstrappingTenancy::class, function (BootstrappingTenancy $event) {
        $event->tenancy->getBootstrappersUsing = function () {
            return [DatabaseTenancyBootstrapper::class];
        };
    });

    tenancy()->initialize(Tenant::create());

    expect(array_map('get_class', tenancy()->getBootstrappers()))->toBe([DatabaseTenancyBootstrapper::class]);
});

test('individual job pipelines can terminate while leaving others running', function () {
    $executed = [];

    Event::listen(
        TenantCreated::class,
        JobPipeline::make([
            function () use (&$executed) {
                $executed[] = 'P1J1';
            },

            function () use (&$executed) {
                $executed[] = 'P1J2';
            },
        ])->send(function (TenantCreated $event) {
            return $event->tenant;
        })->toListener()
    );

    Event::listen(
        TenantCreated::class,
        JobPipeline::make([
            function () use (&$executed) {
                $executed[] = 'P2J1';

                return false;
            },

            function () use (&$executed) {
                $executed[] = 'P2J2';
            },
        ])->send(function (TenantCreated $event) {
            return $event->tenant;
        })->toListener()
    );

    Tenant::create();

    pest()->assertSame([
        'P1J1',
        'P1J2',
        'P2J1', // termminated after this
        // P2J2 was not reached
    ], $executed);
});

test('database is not migrated if creation is disabled', function () {
    Event::listen(
        TenantCreated::class,
        JobPipeline::make([
            CreateDatabase::class,
            function () {
                pest()->fail("The job pipeline didn't exit.");
            },
            MigrateDatabase::class,
        ])->send(function (TenantCreated $event) {
            return $event->tenant;
        })->toListener()
    );

    Tenant::create([
        'tenancy_create_database' => false,
        'tenancy_db_name' => 'already_created',
    ]);

    expect(pest()->hasFailed())->toBeFalse();
});
=======
        $tenant = Tenant::create();
        dispatch_sync(new CreateDatabase($tenant));

        $this->assertFalse($tenant->database()->manager()->databaseExists(
            $tenant->database()->getName()
        ));
    }

    /** @test */
    public function ing_events_can_be_used_to_cancel_tenancy_bootstrapping()
    {
        config(['tenancy.bootstrappers' => [
            DatabaseTenancyBootstrapper::class,
            RedisTenancyBootstrapper::class,
        ]]);

        Event::listen(
            TenantCreated::class,
            JobPipeline::make([CreateDatabase::class])->send(function (TenantCreated $event) {
                return $event->tenant;
            })->toListener()
        );

        Event::listen(TenancyInitialized::class, BootstrapTenancy::class);

        Event::listen(BootstrappingTenancy::class, function (BootstrappingTenancy $event) {
            $event->tenancy->getBootstrappersUsing = function () {
                return [DatabaseTenancyBootstrapper::class];
            };
        });

        tenancy()->initialize(Tenant::create());

        $this->assertSame([DatabaseTenancyBootstrapper::class], array_map('get_class', tenancy()->getBootstrappers()));
    }

    /** @test */
    public function individual_job_pipelines_can_terminate_while_leaving_others_running()
    {
        $executed = [];

        Event::listen(
            TenantCreated::class,
            JobPipeline::make([
                function () use (&$executed) {
                    $executed[] = 'P1J1';
                },

                function () use (&$executed) {
                    $executed[] = 'P1J2';
                },
            ])->send(function (TenantCreated $event) {
                return $event->tenant;
            })->toListener()
        );

        Event::listen(
            TenantCreated::class,
            JobPipeline::make([
                function () use (&$executed) {
                    $executed[] = 'P2J1';

                    return false;
                },

                function () use (&$executed) {
                    $executed[] = 'P2J2';
                },
            ])->send(function (TenantCreated $event) {
                return $event->tenant;
            })->toListener()
        );

        Tenant::create();

        $this->assertSame([
            'P1J1',
            'P1J2',
            'P2J1', // termminated after this
            // P2J2 was not reached
        ], $executed);
    }

    /** @test */
    public function database_is_not_migrated_if_creation_is_disabled()
    {
        Event::listen(
            TenantCreated::class,
            JobPipeline::make([
                CreateDatabase::class,
                function () {
                    $this->fail("The job pipeline didn't exit.");
                },
                MigrateDatabase::class,
            ])->send(function (TenantCreated $event) {
                return $event->tenant;
            })->toListener()
        );

        $tenant = Tenant::create([
            'tenancy_create_database' => false,
            'tenancy_db_name' => 'already_created',
        ]);

        // assert test didn't fail
        $this->assertTrue($tenant->exists());
    }
}
>>>>>>> d4a99011

class FooListener extends QueueableListener
{
    public static bool $shouldQueue = false;

    public function handle()
    {
        app()->instance('foo', 'bar');
    }
}<|MERGE_RESOLUTION|>--- conflicted
+++ resolved
@@ -58,7 +58,6 @@
 test('ing events can be used to cancel domain model actions', function () {
     $tenant = Tenant::create();
 
-<<<<<<< HEAD
     Event::listen(UpdatingDomain::class, function () {
         return false;
     });
@@ -80,7 +79,7 @@
     });
 
     $tenant = Tenant::create();
-    dispatch_now(new CreateDatabase($tenant));
+    dispatch_sync(new CreateDatabase($tenant));
 
     pest()->assertFalse($tenant->database()->manager()->databaseExists(
         $tenant->database()->getName()
@@ -172,123 +171,14 @@
         })->toListener()
     );
 
-    Tenant::create([
+    $tenant = Tenant::create([
         'tenancy_create_database' => false,
         'tenancy_db_name' => 'already_created',
     ]);
 
-    expect(pest()->hasFailed())->toBeFalse();
+    // assert test didn't fail
+    $this->assertTrue($tenant->exists());
 });
-=======
-        $tenant = Tenant::create();
-        dispatch_sync(new CreateDatabase($tenant));
-
-        $this->assertFalse($tenant->database()->manager()->databaseExists(
-            $tenant->database()->getName()
-        ));
-    }
-
-    /** @test */
-    public function ing_events_can_be_used_to_cancel_tenancy_bootstrapping()
-    {
-        config(['tenancy.bootstrappers' => [
-            DatabaseTenancyBootstrapper::class,
-            RedisTenancyBootstrapper::class,
-        ]]);
-
-        Event::listen(
-            TenantCreated::class,
-            JobPipeline::make([CreateDatabase::class])->send(function (TenantCreated $event) {
-                return $event->tenant;
-            })->toListener()
-        );
-
-        Event::listen(TenancyInitialized::class, BootstrapTenancy::class);
-
-        Event::listen(BootstrappingTenancy::class, function (BootstrappingTenancy $event) {
-            $event->tenancy->getBootstrappersUsing = function () {
-                return [DatabaseTenancyBootstrapper::class];
-            };
-        });
-
-        tenancy()->initialize(Tenant::create());
-
-        $this->assertSame([DatabaseTenancyBootstrapper::class], array_map('get_class', tenancy()->getBootstrappers()));
-    }
-
-    /** @test */
-    public function individual_job_pipelines_can_terminate_while_leaving_others_running()
-    {
-        $executed = [];
-
-        Event::listen(
-            TenantCreated::class,
-            JobPipeline::make([
-                function () use (&$executed) {
-                    $executed[] = 'P1J1';
-                },
-
-                function () use (&$executed) {
-                    $executed[] = 'P1J2';
-                },
-            ])->send(function (TenantCreated $event) {
-                return $event->tenant;
-            })->toListener()
-        );
-
-        Event::listen(
-            TenantCreated::class,
-            JobPipeline::make([
-                function () use (&$executed) {
-                    $executed[] = 'P2J1';
-
-                    return false;
-                },
-
-                function () use (&$executed) {
-                    $executed[] = 'P2J2';
-                },
-            ])->send(function (TenantCreated $event) {
-                return $event->tenant;
-            })->toListener()
-        );
-
-        Tenant::create();
-
-        $this->assertSame([
-            'P1J1',
-            'P1J2',
-            'P2J1', // termminated after this
-            // P2J2 was not reached
-        ], $executed);
-    }
-
-    /** @test */
-    public function database_is_not_migrated_if_creation_is_disabled()
-    {
-        Event::listen(
-            TenantCreated::class,
-            JobPipeline::make([
-                CreateDatabase::class,
-                function () {
-                    $this->fail("The job pipeline didn't exit.");
-                },
-                MigrateDatabase::class,
-            ])->send(function (TenantCreated $event) {
-                return $event->tenant;
-            })->toListener()
-        );
-
-        $tenant = Tenant::create([
-            'tenancy_create_database' => false,
-            'tenancy_db_name' => 'already_created',
-        ]);
-
-        // assert test didn't fail
-        $this->assertTrue($tenant->exists());
-    }
-}
->>>>>>> d4a99011
 
 class FooListener extends QueueableListener
 {
