--- conflicted
+++ resolved
@@ -121,7 +121,6 @@
     $tenant = Tenant::create();
     tenancy()->initialize($tenant);
 
-<<<<<<< HEAD
     expect(global_asset('foobar'))->toBe($original);
 });
 
@@ -146,9 +145,76 @@
 
     tenancy()->initialize($tenant);
 
+    $this->withoutExceptionHandling();
+    pest()->expectExceptionMessage('Empty path'); // outside tests this is a 404
+
     pest()->get(tenant_asset(null), [
         'X-Tenant' => $tenant->id,
     ])->assertNotFound();
+});
+
+test('tenant asset controller returns a 404 when the storage root doesnt exist', function () {
+    config(['tenancy.identification.default_middleware' => InitializeTenancyByRequestData::class]);
+
+    $tenant = Tenant::create();
+
+    tenancy()->initialize($tenant);
+
+    $storageRoot = storage_path("app/public");
+
+    if (is_dir($storageRoot)) {
+        rmdir(storage_path("app/public"));
+    }
+
+    $this->withoutExceptionHandling();
+    pest()->expectExceptionMessage("Storage root doesn't exist"); // outside tests this is a 404
+
+    pest()->get(tenant_asset('foo.txt'), [
+        'X-Tenant' => $tenant->id,
+    ]);
+});
+
+test('tenant asset controller returns a 404 when accessing a nonexistent file', function () {
+    config(['tenancy.identification.default_middleware' => InitializeTenancyByRequestData::class]);
+
+    $tenant = Tenant::create();
+
+    tenancy()->initialize($tenant);
+
+    $storageRoot = storage_path("app/public");
+
+    if (! is_dir($storageRoot)) {
+        mkdir(storage_path("app/public"), recursive: true);
+    }
+
+    $this->withoutExceptionHandling();
+    pest()->expectExceptionMessage("Accessing a nonexistent file"); // outside tests this is a 404
+
+    pest()->get(tenant_asset('foo.txt'), [
+        'X-Tenant' => $tenant->id,
+    ]);
+});
+
+test('test asset controller returns a 404 when accessing a file outside the storage root', function () {
+    config(['tenancy.identification.default_middleware' => InitializeTenancyByRequestData::class]);
+
+    $tenant = Tenant::create();
+
+    tenancy()->initialize($tenant);
+
+    $storageRoot = storage_path("app/public");
+
+    if (! is_dir($storageRoot)) {
+        mkdir(storage_path("app/public"), recursive: true);
+        file_put_contents(storage_path('app/foo.txt'), 'bar');
+    }
+
+    $this->withoutExceptionHandling();
+    pest()->expectExceptionMessage('Accessing a file outside the storage root'); // outside tests this is a 404
+
+    pest()->get(tenant_asset('../foo.txt'), [
+        'X-Tenant' => $tenant->id,
+    ]);
 });
 
 function getEnvironmentSetUp($app)
@@ -160,82 +226,4 @@
                 ->group(base_path('routes/tenant.php'));
         }
     });
-=======
-        tenancy()->initialize($tenant);
-
-        $this->withoutExceptionHandling();
-        $this->expectExceptionMessage('Empty path'); // outside tests this is a 404
-
-        $this->get(tenant_asset(null), [
-            'X-Tenant' => $tenant->id,
-        ]);
-    }
-
-    public function test_asset_controller_returns_a_404_when_the_storage_root_doesnt_exist()
-    {
-        TenantAssetsController::$tenancyMiddleware = InitializeTenancyByRequestData::class;
-
-        $tenant = Tenant::create();
-
-        tenancy()->initialize($tenant);
-
-        $storageRoot = storage_path("app/public");
-
-        if (is_dir($storageRoot)) {
-            rmdir(storage_path("app/public"));
-        }
-
-        $this->withoutExceptionHandling();
-        $this->expectExceptionMessage("Storage root doesn't exist"); // outside tests this is a 404
-
-        $this->get(tenant_asset('foo.txt'), [
-            'X-Tenant' => $tenant->id,
-        ]);
-    }
-
-    public function test_asset_controller_returns_a_404_when_accessing_a_nonexistent_file()
-    {
-        TenantAssetsController::$tenancyMiddleware = InitializeTenancyByRequestData::class;
-
-        $tenant = Tenant::create();
-
-        tenancy()->initialize($tenant);
-
-        $storageRoot = storage_path("app/public");
-
-        if (! is_dir($storageRoot)) {
-            mkdir(storage_path("app/public"), recursive: true);
-        }
-
-        $this->withoutExceptionHandling();
-        $this->expectExceptionMessage("Accessing a nonexistent file"); // outside tests this is a 404
-
-        $this->get(tenant_asset('foo.txt'), [
-            'X-Tenant' => $tenant->id,
-        ]);
-    }
-
-    public function test_asset_controller_returns_a_404_when_accessing_a_file_outside_the_storage_root()
-    {
-        TenantAssetsController::$tenancyMiddleware = InitializeTenancyByRequestData::class;
-
-        $tenant = Tenant::create();
-
-        tenancy()->initialize($tenant);
-
-        $storageRoot = storage_path("app/public");
-
-        if (! is_dir($storageRoot)) {
-            mkdir(storage_path("app/public"), recursive: true);
-            file_put_contents(storage_path('app/foo.txt'), 'bar');
-        }
-
-        $this->withoutExceptionHandling();
-        $this->expectExceptionMessage('Accessing a file outside the storage root'); // outside tests this is a 404
-
-        $this->get(tenant_asset('../foo.txt'), [
-            'X-Tenant' => $tenant->id,
-        ]);
-    }
->>>>>>> 8db27a35
 }