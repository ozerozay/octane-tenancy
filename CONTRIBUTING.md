# Contributing

## Code style

php-cs-fixer will fix code style violations in your pull requests.

## Running tests

Run `composer docker-up` to start the containers. Then run `composer test` to run the tests.

If you need to pass additional flags to phpunit, use `./test --foo` instead of `composer test --foo`. Composer scripts unfortunately don't pass CLI arguments.

If you want to run a specific test (or test file), you can also use `./t 'name of the test'`. This is equivalent to `./test --no-coverage --filter 'name of the test'` (`--no-coverage` speeds up the execution time).

When you're done testing, run `composer docker-down` to shut down the containers.

### Debugging tests

If you're developing some feature and you encounter `SQLSTATE[23000]: Integrity constraint violation: 1062 Duplicate entry` errors, it's likely that some PHP errors were thrown in past test runs and prevented the test cleanup from running properly.

To fix this, simply delete the database memory by shutting down containers and starting them again: `composer docker-down && composer docker-up`.

### Docker on M1

Run `composer docker-m1` to symlink `docker-compose-m1.override.yml` to `docker-compose.override.yml`. This will reconfigure a few services in the docker compose config to be compatible with M1.

### Coverage reports

To run tests and generate coverage reports, use `composer test-full`.

To view the coverage reports in your browser, use `composer coverage` (works on macOS; on other operating systems you can manually open `coverage/phpunit/html/index.html` in your browser).

### Rebuilding containers

If you need to rebuild the container for any reason (e.g. a change in `Dockerfile`), you can use `composer docker-rebuild`.

## PHPStan

<<<<<<< HEAD
Use `composer phpstan` to run our phpstan suite.
=======
to `docker-compose.override.yml` to make `docker-compose up -d` work on M1.
>>>>>>> d4a99011
<|MERGE_RESOLUTION|>--- conflicted
+++ resolved
@@ -24,20 +24,4 @@
 
 Run `composer docker-m1` to symlink `docker-compose-m1.override.yml` to `docker-compose.override.yml`. This will reconfigure a few services in the docker compose config to be compatible with M1.
 
-### Coverage reports
-
-To run tests and generate coverage reports, use `composer test-full`.
-
-To view the coverage reports in your browser, use `composer coverage` (works on macOS; on other operating systems you can manually open `coverage/phpunit/html/index.html` in your browser).
-
-### Rebuilding containers
-
-If you need to rebuild the container for any reason (e.g. a change in `Dockerfile`), you can use `composer docker-rebuild`.
-
-## PHPStan
-
-<<<<<<< HEAD
-Use `composer phpstan` to run our phpstan suite.
-=======
-to `docker-compose.override.yml` to make `docker-compose up -d` work on M1.
->>>>>>> d4a99011
+to `docker-compose.override.yml` to make `docker-compose up -d` work on M1.