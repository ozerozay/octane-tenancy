--- conflicted
+++ resolved
@@ -11,27 +11,16 @@
     ],
     "require": {
         "ext-json": "*",
-<<<<<<< HEAD
-        "illuminate/support": "dev-master",
-=======
         "illuminate/support": "^6.0|^7.0|^8.0|^9.0",
->>>>>>> 51228def
         "facade/ignition-contracts": "^1.0",
         "ramsey/uuid": "^3.7|^4.0",
         "stancl/jobpipeline": "dev-master",
         "stancl/virtualcolumn": "dev-master"
     },
     "require-dev": {
-<<<<<<< HEAD
-        "vlucas/phpdotenv": "^3.3|^4.0|^5.0",
-        "laravel/framework": "dev-master",
-        "orchestra/testbench-browser-kit": "dev-master",
-        "league/flysystem-aws-s3-v3": "*",
-=======
         "laravel/framework": "^6.0|^7.0|^8.0|^9.0",
         "orchestra/testbench": "^4.0|^5.0|^6.0|^7.0",
         "league/flysystem-aws-s3-v3": "^1.0|^3.0",
->>>>>>> 51228def
         "doctrine/dbal": "^2.10",
         "spatie/valuestore": "^1.2.5"
     },
